//! Asynchronous green-threads.
//!
//! ## What are Tasks?
//!
//! A _task_ is a light weight, non-blocking unit of execution. A task is similar
//! to an OS thread, but rather than being managed by the OS scheduler, they are
//! managed by the [Tokio runtime][rt]. Another name for this general pattern is
//! [green threads]. If you are familiar with [Go's goroutines], [Kotlin's
//! coroutines], or [Erlang's processes], you can think of Tokio's tasks as
//! something similar.
//!
//! Key points about tasks include:
//!
//! * Tasks are **light weight**. Because tasks are scheduled by the Tokio
//!   runtime rather than the operating system, creating new tasks or switching
//!   between tasks does not require a context switch and has fairly low
//!   overhead. Creating, running, and destroying large numbers of tasks is
//!   quite cheap, especially compared to OS threads.
//!
//! * Tasks are scheduled **cooperatively**. Most operating systems implement
//!   _preemptive multitasking_. This is a scheduling technique where the
//!   operating system allows each thread to run for a period of time, and then
//!   _preempts_ it, temporarily pausing that thread and switching to another.
//!   Tasks, on the other hand, implement _cooperative multitasking_. In
//!   cooperative multitasking, a task is allowed to run until it _yields_,
//!   indicating to the Tokio runtime's scheduler that it cannot currently
//!   continue executing. When a task yields, the Tokio runtime switches to
//!   executing the next task.
//!
//! * Tasks are **non-blocking**. Typically, when an OS thread performs I/O or
//!   must synchronize with another thread, it _blocks_, allowing the OS to
//!   schedule another thread. When a task cannot continue executing, it must
//!   yield instead, allowing the Tokio runtime to schedule another task. Tasks
//!   should generally not perform system calls or other operations that could
//!   block a thread, as this would prevent other tasks running on the same
//!   thread from executing as well. Instead, this module provides APIs for
//!   running blocking operations in an asynchronous context.
//!
//! [rt]: crate::runtime
//! [green threads]: https://en.wikipedia.org/wiki/Green_threads
//! [Go's goroutines]: https://tour.golang.org/concurrency/1
//! [Kotlin's coroutines]: https://kotlinlang.org/docs/reference/coroutines-overview.html
//! [Erlang's processes]: http://erlang.org/doc/getting_started/conc_prog.html#processes
//!
//! ## Working with Tasks
//!
//! This module provides the following APIs for working with tasks:
//!
//! ### Spawning
//!
//! Perhaps the most important function in this module is [`task::spawn`]. This
//! function can be thought of as an async equivalent to the standard library's
//! [`thread::spawn`][`std::thread::spawn`]. It takes an `async` block or other
//! [future], and creates a new task to run that work concurrently:
//!
//! ```
//! use tokio::task;
//!
//! # async fn doc() {
//! task::spawn(async {
//!     // perform some work here...
//! });
//! # }
//! ```
//!
//! Like [`std::thread::spawn`], `task::spawn` returns a [`JoinHandle`] struct.
//! A `JoinHandle` is itself a future which may be used to await the output of
//! the spawned task. For example:
//!
//! ```
//! use tokio::task;
//!
//! # #[tokio::main] async fn main() -> Result<(), Box<dyn std::error::Error>> {
//! let join = task::spawn(async {
//!     // ...
//!     "hello world!"
//! });
//!
//! // ...
//!
//! // Await the result of the spawned task.
//! let result = join.await?;
//! assert_eq!(result, "hello world!");
//! # Ok(())
//! # }
//! ```
//!
<<<<<<< HEAD
//! `spawn`, `JoinHandle`, and `JoinError` are present when the "rt-core"
=======
//! Again, like `std::thread`'s [`JoinHandle` type][thread_join], if the spawned
//! task panics, awaiting its `JoinHandle` will return a [`JoinError`]`. For
//! example:
//!
//! ```
//! use tokio::task;
//!
//! # #[tokio::main] async fn main() {
//! let join = task::spawn(async {
//!     panic!("something bad happened!")
//! });
//!
//! // The returned result indicates that the task failed.
//! assert!(join.await.is_err());
//! # }
//! ```
//!
//! `spawn`, `JoinHandle`, and `JoinError` are present when the "rt"
>>>>>>> f927f01a
//! feature flag is enabled.
//!
//! [`task::spawn`]: crate::task::spawn()
//! [future]: std::future::Future
//! [`std::thread::spawn`]: std::thread::spawn
//! [`JoinHandle`]: crate::task::JoinHandle
//! [thread_join]: std::thread::JoinHandle
//! [`JoinError`]: crate::task::JoinError
//!
//! ### Blocking and Yielding
//!
//! As we discussed above, code running in asynchronous tasks should not perform
//! operations that can block. A blocking operation performed in a task running
//! on a thread that is also running other tasks would block the entire thread,
//! preventing other tasks from running.
//!
//! Instead, Tokio provides two APIs for running blocking operations in an
//! asynchronous context: [`task::spawn_blocking`] and [`task::block_in_place`].
//!
//! #### spawn_blocking
//!
//! The `task::spawn_blocking` function is similar to the `task::spawn` function
//! discussed in the previous section, but rather than spawning an
//! _non-blocking_ future on the Tokio runtime, it instead spawns a
//! _blocking_ function on a dedicated thread pool for blocking tasks. For
//! example:
//!
//! ```
//! use tokio::task;
//!
//! # async fn docs() {
//! task::spawn_blocking(|| {
//!     // do some compute-heavy work or call synchronous code
//! });
//! # }
//! ```
//!
//! Just like `task::spawn`, `task::spawn_blocking` returns a `JoinHandle`
//! which we can use to await the result of the blocking operation:
//!
//! ```rust
//! # use tokio::task;
//! # async fn docs() -> Result<(), Box<dyn std::error::Error>>{
//! let join = task::spawn_blocking(|| {
//!     // do some compute-heavy work or call synchronous code
//!     "blocking completed"
//! });
//!
//! let result = join.await?;
//! assert_eq!(result, "blocking completed");
//! # Ok(())
//! # }
//! ```
//!
//! #### block_in_place
//!
//! When using the [multi-threaded runtime][rt-multi-thread], the [`task::block_in_place`]
//! function is also available. Like `task::spawn_blocking`, this function
//! allows running a blocking operation from an asynchronous context. Unlike
//! `spawn_blocking`, however, `block_in_place` works by transitioning the
//! _current_ worker thread to a blocking thread, moving other tasks running on
//! that thread to another worker thread. This can improve performance by avoiding
//! context switches.
//!
//! For example:
//!
//! ```
//! use tokio::task;
//!
//! # async fn docs() {
//! let result = task::block_in_place(|| {
//!     // do some compute-heavy work or call synchronous code
//!     "blocking completed"
//! });
//!
//! assert_eq!(result, "blocking completed");
//! # }
//! ```
//!
//! #### yield_now
//!
//! In addition, this module provides a [`task::yield_now`] async function
//! that is analogous to the standard library's [`thread::yield_now`]. Calling
//! and `await`ing this function will cause the current task to yield to the
//! Tokio runtime's scheduler, allowing other tasks to be
//! scheduled. Eventually, the yielding task will be polled again, allowing it
//! to execute. For example:
//!
//! ```rust
//! use tokio::task;
//!
//! # #[tokio::main] async fn main() {
//! async {
//!     task::spawn(async {
//!         // ...
//!         println!("spawned task done!")
//!     });
//!
//!     // Yield, allowing the newly-spawned task to execute first.
//!     task::yield_now().await;
//!     println!("main task done!");
//! }
//! # .await;
//! # }
//! ```
//!
//! [`task::spawn_blocking`]: crate::task::spawn_blocking
//! [`task::block_in_place`]: crate::task::block_in_place
//! [rt-multi-thread]: ../runtime/index.html#threaded-scheduler
//! [`task::yield_now`]: crate::task::yield_now()
//! [`thread::yield_now`]: std::thread::yield_now

cfg_rt! {
    pub use crate::runtime::task::{JoinError, JoinHandle};

    mod blocking;
    pub use blocking::spawn_blocking;

    mod spawn;
    pub use spawn::spawn;

    cfg_rt_multi_thread! {
        pub use blocking::block_in_place;
    }

    mod yield_now;
    pub use yield_now::yield_now;

    mod local;
    pub use local::{spawn_local, LocalSet};

    mod task_local;
    pub use task_local::LocalKey;
}<|MERGE_RESOLUTION|>--- conflicted
+++ resolved
@@ -85,9 +85,6 @@
 //! # }
 //! ```
 //!
-<<<<<<< HEAD
-//! `spawn`, `JoinHandle`, and `JoinError` are present when the "rt-core"
-=======
 //! Again, like `std::thread`'s [`JoinHandle` type][thread_join], if the spawned
 //! task panics, awaiting its `JoinHandle` will return a [`JoinError`]`. For
 //! example:
@@ -106,7 +103,6 @@
 //! ```
 //!
 //! `spawn`, `JoinHandle`, and `JoinError` are present when the "rt"
->>>>>>> f927f01a
 //! feature flag is enabled.
 //!
 //! [`task::spawn`]: crate::task::spawn()
