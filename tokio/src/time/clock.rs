#![cfg_attr(not(feature = "rt"), allow(dead_code))]

//! Source of time abstraction.
//!
//! By default, `std::time::Instant::now()` is used. However, when the
//! `test-util` feature flag is enabled, the values returned for `now()` are
//! configurable.

cfg_not_test_util! {
    use crate::time::{Duration, Instant};
    use std::sync::{Arc, atomic::Ordering};
    use pausable_clock::PausableClock;

    #[derive(Debug, Clone)]
    pub(crate) struct Clock {
        pausable: bool,
        pausing_clock: Arc<PausableClock>
    }

    pub(crate) fn now() -> Instant {
        Instant::from_std(std::time::Instant::now())
    }

    impl Clock {

        pub(crate) fn is_test() -> bool {
            false
        }

        pub(crate) fn new() -> Clock {
            Clock {
                pausable: false,
                pausing_clock: Arc::new(PausableClock::default())
            }
        }

        pub(crate) fn new_pausable(paused: bool, elapsed_time: std::time::Duration) -> Clock {
            Clock {
                pausable: true,
                pausing_clock: Arc::new(PausableClock::new(elapsed_time, paused))
            }
        }

        pub(crate) fn pausable(&self) -> bool {
            self.pausable
        }

        pub(crate) fn now(&self) -> Instant {
            if self.pausable {
                Instant::from_std(self.pausing_clock.now_std())
            }
            else {
                now()
            }
        }

        pub(crate) fn elapsed_millis(&self) -> u64 {
            if self.pausable {
                self.pausing_clock.now().elapsed_millis()
            }
            else {
                panic!("elapsed time is not supported for non-pausable clocks")
            }
        }

        pub(crate) fn is_paused(&self) -> bool {
            if self.pausable {
                self.pausing_clock.is_paused()
            }
            else {
                false
            }
        }

        pub(crate) fn is_paused_ordered(&self, ordering: Ordering) -> bool {
            if self.pausable {
                self.pausing_clock.is_paused_ordered(ordering)
            }
            else {
                false
            }
        }

        pub(crate) fn advance(&self, _dur: Duration) {
            unreachable!();
        }

        pub(crate) fn pause(&self) -> bool {
            if self.pausable {
                self.pausing_clock.pause()
            }
            else {
                panic!("Not pausable");
            }
        }

        pub(crate) fn resume(&self) -> bool {
            if self.pausable {
                self.pausing_clock.resume()
            }
            else {
                panic!("Not pausable");
            }
        }

        pub(crate) fn run_unpausable<T,F>(&self, action: F) -> T
            where F : FnOnce() -> T
        {
            if self.pausable {
                self.pausing_clock.run_unpausable(action)
            }
            else {
                action()
            }
        }

        pub(crate) fn run_unresumable<T,F>(&self, action: F) -> T
            where F : FnOnce() -> T
        {
            if self.pausable {
                self.pausing_clock.run_unresumable(action)
            }
            else {
                unreachable!("I think this is better than blocking forever");
            }
        }

        pub(crate) fn run_if_resumed<T,F>(&self, action: F) -> Option<T>
            where F : FnOnce() -> T
        {
            if self.pausable {
                self.pausing_clock.run_if_resumed(action)
            }
            else {
                Some(action())
            }
        }

        pub(crate) fn run_if_paused<T,F>(&self, action: F) -> Option<T>
            where F : FnOnce() -> T
        {
            if self.pausable {
                self.pausing_clock.run_if_paused(action)
            }
            else {
                None
            }
        }

        pub(crate) fn wait_for_resume(&self) {
            if self.pausable {
                self.pausing_clock.wait_for_resume();
            }
        }

        pub(crate) fn wait_for_pause(&self) {
            if self.pausable {
                self.pausing_clock.wait_for_pause();
            }
        }
    }
}

cfg_test_util! {
    use crate::time::{Duration, Instant};
<<<<<<< HEAD
    use std::sync::{ Arc, Mutex, atomic::Ordering };
    use crate::runtime::context;
=======
    use std::sync::{Arc, Mutex};

    cfg_rt! {
        fn clock() -> Option<Clock> {
            crate::runtime::context::clock()
        }
    }

    cfg_not_rt! {
        fn clock() -> Option<Clock> {
            None
        }
    }
>>>>>>> f927f01a

    /// A handle to a source of time.
    #[derive(Debug, Clone)]
    pub(crate) struct Clock {
        inner: Arc<Mutex<Inner>>,
    }

    #[derive(Debug)]
    struct Inner {
        /// Instant to use as the clock's base instant.
        base: std::time::Instant,

        /// Instant at which the clock was last unfrozen
        unfrozen: Option<std::time::Instant>,
    }

    /// Pause time
    ///
    /// The current value of `Instant::now()` is saved and all subsequent calls
    /// to `Instant::now()` until the timer wheel is checked again will return the saved value.
    /// Once the timer wheel is checked, time will immediately advance to the next registered
    /// `Sleep`. This is useful for running tests that depend on time.
    ///
    /// # Panics
    ///
    /// Panics if time is already frozen or if called from outside of the Tokio
    /// runtime.
    pub fn pause() {
        let clock = clock().expect("time cannot be frozen from outside the Tokio runtime");
        clock.pause();
    }

    /// Resume time
    ///
    /// Clears the saved `Instant::now()` value. Subsequent calls to
    /// `Instant::now()` will return the value returned by the system call.
    ///
    /// # Panics
    ///
    /// Panics if time is not frozen or if called from outside of the Tokio
    /// runtime.
    pub fn resume() {
        let clock = clock().expect("time cannot be frozen from outside the Tokio runtime");
        let mut inner = clock.inner.lock().unwrap();

        if inner.unfrozen.is_some() {
            panic!("time is not frozen");
        }

        inner.unfrozen = Some(std::time::Instant::now());
    }


    /// Advance time
    ///
    /// Increments the saved `Instant::now()` value by `duration`. Subsequent
    /// calls to `Instant::now()` will return the result of the increment.
    ///
    /// # Panics
    ///
    /// Panics if time is not frozen or if called from outside of the Tokio
    /// runtime.
    pub async fn advance(duration: Duration) {
        use crate::future::poll_fn;
        use std::task::Poll;

        let clock = clock().expect("time cannot be frozen from outside the Tokio runtime");
        clock.advance(duration);

        let mut yielded = false;
        poll_fn(|cx| {
            if yielded {
                Poll::Ready(())
            } else {
                yielded = true;
                cx.waker().wake_by_ref();
                Poll::Pending
            }
        }).await;
    }

    /// Return the current instant, factoring in frozen time.
    pub(crate) fn now() -> Instant {
        if let Some(clock) = clock() {
            clock.now()
        } else {
            Instant::from_std(std::time::Instant::now())
        }
    }

    impl Clock {


        pub(crate) fn is_test() -> bool {
            true
        }

        /// Return a new `Clock` instance that uses the current execution context's
        /// source of time.
        pub(crate) fn new() -> Clock {
            let now = std::time::Instant::now();

            Clock {
                inner: Arc::new(Mutex::new(Inner {
                    base: now,
                    unfrozen: Some(now),
                })),
            }
        }

        #[allow(dead_code)]
        pub(crate) fn new_pausable(_pausable: bool, _elapsed_time: std::time::Duration) -> Clock {
            Self::new()
        }

        pub(crate) fn pause(&self) -> bool {
            let mut inner = self.inner.lock().unwrap();

            let elapsed = inner.unfrozen.as_ref().expect("time is already frozen").elapsed();
            inner.base += elapsed;
            inner.unfrozen = None;

            true
        }

        pub(crate) fn is_paused(&self) -> bool {
            let inner = self.inner.lock().unwrap();
            inner.unfrozen.is_none()
        }

        pub(crate) fn is_paused_ordered(&self, _: Ordering) -> bool {
            self.is_paused()
        }

        pub(crate) fn resume(&self) -> bool {
            self.advance(Default::default());
            true
        }

        pub(crate) fn advance(&self, duration: Duration) {
            let mut inner = self.inner.lock().unwrap();

            if inner.unfrozen.is_some() {
                panic!("time is not frozen");
            }

            inner.base += duration;
        }

        pub(crate) fn now(&self) -> Instant {
            let inner = self.inner.lock().unwrap();

            let mut ret = inner.base;

            if let Some(unfrozen) = inner.unfrozen {
                ret += unfrozen.elapsed();
            }

            Instant::from_std(ret)
        }

        pub(crate) fn elapsed_millis(&self) -> u64 {
            unreachable!("Not implemented for tests");
        }

        #[allow(dead_code)]
        pub(crate) fn run_unpausable<T,F>(&self, action: F) -> T
            where F : FnOnce() -> T
        {
            action()
        }

        pub(crate) fn run_unresumable<T,F>(&self, action: F) -> T
            where F : FnOnce() -> T
        {
            unreachable!("Not implemented for tests");
        }

        pub(crate) fn run_if_resumed<T,F>(&self, action: F) -> Option<T>
            where F : FnOnce() -> T
        {
            Some(action())
        }

        pub(crate) fn run_if_paused<T,F>(&self, action: F) -> Option<T>
            where F : FnOnce() -> T
        {
            None
        }

        pub(crate) fn wait_for_resume(&self) {
            unreachable!("Not implemented for tests");
        }

        pub(crate) fn wait_for_pause(&self) {
            unreachable!("Not implemented for tests");
        }
    }
}<|MERGE_RESOLUTION|>--- conflicted
+++ resolved
@@ -163,29 +163,25 @@
 
 cfg_test_util! {
     use crate::time::{Duration, Instant};
-<<<<<<< HEAD
     use std::sync::{ Arc, Mutex, atomic::Ordering };
     use crate::runtime::context;
-=======
-    use std::sync::{Arc, Mutex};
-
-    cfg_rt! {
-        fn clock() -> Option<Clock> {
-            crate::runtime::context::clock()
-        }
-    }
-
-    cfg_not_rt! {
-        fn clock() -> Option<Clock> {
-            None
-        }
-    }
->>>>>>> f927f01a
 
     /// A handle to a source of time.
     #[derive(Debug, Clone)]
     pub(crate) struct Clock {
         inner: Arc<Mutex<Inner>>,
+    }
+
+    cfg_rt! {
+        fn clock() -> Option<Clock> {
+            crate::runtime::context::clock()
+        }
+    }
+
+    cfg_not_rt! {
+        fn clock() -> Option<Clock> {
+            None
+        }
     }
 
     #[derive(Debug)]
