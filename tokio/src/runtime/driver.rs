//! Abstracts out the entire chain of runtime sub-drivers into common types.
use crate::park::thread::ParkThread;
use crate::park::Park;

use std::io;
use std::time::Duration;

// ===== io driver =====

cfg_io_driver! {
    type IoDriver = crate::io::driver::Driver;
    type IoStack = crate::park::either::Either<ProcessDriver, ParkThread>;
    pub(crate) type IoHandle = Option<crate::io::driver::Handle>;

    fn create_io_stack(enabled: bool) -> io::Result<(IoStack, IoHandle, SignalHandle)> {
        use crate::park::either::Either;

        #[cfg(loom)]
        assert!(!enabled);

        let ret = if enabled {
            let io_driver = crate::io::driver::Driver::new()?;
            let io_handle = io_driver.handle();

            let (signal_driver, signal_handle) = create_signal_driver(io_driver)?;
            let process_driver = create_process_driver(signal_driver)?;

            (Either::A(process_driver), Some(io_handle), signal_handle)
        } else {
            (Either::B(ParkThread::new()), Default::default(), Default::default())
        };

        Ok(ret)
    }
}

cfg_not_io_driver! {
    pub(crate) type IoHandle = ();
    type IoStack = ParkThread;

    fn create_io_stack(_enabled: bool) -> io::Result<(IoStack, IoHandle, SignalHandle)> {
        Ok((ParkThread::new(), Default::default(), Default::default()))
    }
}

// ===== signal driver =====

macro_rules! cfg_signal_internal_and_unix {
    ($($item:item)*) => {
        #[cfg(unix)]
        cfg_signal_internal! { $($item)* }
    }
}

cfg_signal_internal_and_unix! {
    type SignalDriver = crate::signal::unix::driver::Driver;
    pub(crate) type SignalHandle = Option<crate::signal::unix::driver::Handle>;

    fn create_signal_driver(io_driver: IoDriver) -> io::Result<(SignalDriver, SignalHandle)> {
        let driver = crate::signal::unix::driver::Driver::new(io_driver)?;
        let handle = driver.handle();
        Ok((driver, Some(handle)))
    }
}

cfg_not_signal_internal! {
    pub(crate) type SignalHandle = ();

    cfg_io_driver! {
        type SignalDriver = IoDriver;

        fn create_signal_driver(io_driver: IoDriver) -> io::Result<(SignalDriver, SignalHandle)> {
            Ok((io_driver, ()))
        }
    }
}

// ===== process driver =====

cfg_process_driver! {
    type ProcessDriver = crate::process::unix::driver::Driver;

    fn create_process_driver(signal_driver: SignalDriver) -> io::Result<ProcessDriver> {
        crate::process::unix::driver::Driver::new(signal_driver)
    }
}

cfg_not_process_driver! {
    cfg_io_driver! {
        type ProcessDriver = SignalDriver;

        fn create_process_driver(signal_driver: SignalDriver) -> io::Result<ProcessDriver> {
            Ok(signal_driver)
        }
    }
}

// ===== time driver =====

cfg_time! {
    type TimeDriver = crate::park::either::Either<crate::time::driver::Driver<IoStack>, IoStack>;

    pub(crate) type Clock = crate::time::Clock;
    pub(crate) type TimeHandle = Option<crate::time::driver::Handle>;

    pub(crate) fn create_clock() -> Clock {
        crate::time::Clock::new()
    }

    #[allow(dead_code)]
    pub(crate) fn create_pausable_clock(paused: bool, elapsed_time: Duration) -> Clock {
        Clock::new_pausable(paused, elapsed_time)
    }

    fn create_time_driver(
        enable: bool,
        io_stack: IoStack,
        clock: Clock,
    ) -> (TimeDriver, TimeHandle) {
        use crate::park::either::Either;

        if enable {
            let driver = crate::time::driver::Driver::new(io_stack, clock);
            let handle = driver.handle();

            (Either::A(driver), Some(handle))
        } else {
            (Either::B(io_stack), None)
        }
    }
}

cfg_not_time! {
    type TimeDriver = IoStack;

    pub(crate) type Clock = ();
    pub(crate) type TimeHandle = ();

    fn create_clock() -> Clock {
        ()
    }

    fn create_time_driver(
        _enable: bool,
        io_stack: IoStack,
        _clock: Clock,
    ) -> (TimeDriver, TimeHandle) {
        (io_stack, ())
    }
}

// ===== runtime driver =====

#[derive(Debug)]
pub(crate) struct Driver {
    inner: TimeDriver,
}

pub(crate) struct Resources {
    pub(crate) io_handle: IoHandle,
    pub(crate) signal_handle: SignalHandle,
    pub(crate) time_handle: TimeHandle,
    pub(crate) clock: Clock,
}

pub(crate) struct Cfg {
    pub(crate) enable_io: bool,
    pub(crate) enable_time: bool,
}

impl Driver {
<<<<<<< HEAD
    pub(crate) fn new(cfg: Cfg, clock: Clock) -> io::Result<(Self, Resources)> {
        let (io_driver, io_handle) = create_io_driver(cfg.enable_io)?;
        let (signal_driver, signal_handle) = create_signal_driver(io_driver)?;
        let process_driver = create_process_driver(signal_driver)?;
=======
    pub(crate) fn new(cfg: Cfg) -> io::Result<(Self, Resources)> {
        let (io_stack, io_handle, signal_handle) = create_io_stack(cfg.enable_io)?;

        let clock = create_clock();
>>>>>>> f927f01a
        let (time_driver, time_handle) =
            create_time_driver(cfg.enable_time, io_stack, clock.clone());

        Ok((
            Self { inner: time_driver },
            Resources {
                io_handle,
                signal_handle,
                time_handle,
                clock,
            },
        ))
    }
}

impl Park for Driver {
    type Unpark = <TimeDriver as Park>::Unpark;
    type Error = <TimeDriver as Park>::Error;

    fn unpark(&self) -> Self::Unpark {
        self.inner.unpark()
    }

    fn park(&mut self) -> Result<(), Self::Error> {
        self.inner.park()
    }

    fn park_timeout(&mut self, duration: Duration) -> Result<(), Self::Error> {
        self.inner.park_timeout(duration)
    }

    fn shutdown(&mut self) {
        self.inner.shutdown()
    }
}<|MERGE_RESOLUTION|>--- conflicted
+++ resolved
@@ -169,17 +169,8 @@
 }
 
 impl Driver {
-<<<<<<< HEAD
     pub(crate) fn new(cfg: Cfg, clock: Clock) -> io::Result<(Self, Resources)> {
-        let (io_driver, io_handle) = create_io_driver(cfg.enable_io)?;
-        let (signal_driver, signal_handle) = create_signal_driver(io_driver)?;
-        let process_driver = create_process_driver(signal_driver)?;
-=======
-    pub(crate) fn new(cfg: Cfg) -> io::Result<(Self, Resources)> {
         let (io_stack, io_handle, signal_handle) = create_io_stack(cfg.enable_io)?;
-
-        let clock = create_clock();
->>>>>>> f927f01a
         let (time_driver, time_handle) =
             create_time_driver(cfg.enable_time, io_stack, clock.clone());
 
