<<<<<<< HEAD
use crate::runtime::{blocking, context, io, time, Spawner};
use std::sync::atomic::Ordering;
use std::{error, fmt};

cfg_blocking! {
    use crate::runtime::task;
    use crate::runtime::blocking::task::BlockingTask;
}

cfg_rt_core! {
    use crate::task::JoinHandle;

    use std::future::Future;
}
=======
use crate::runtime::{blocking, context, driver, Spawner};
>>>>>>> c6fc35aa

/// Handle to the runtime.
///
/// The handle is internally reference-counted and can be freely cloned. A handle can be
/// obtained using the [`Runtime::handle`] method.
///
/// [`Runtime::handle`]: crate::runtime::Runtime::handle()
#[derive(Debug, Clone)]
pub(crate) struct Handle {
    pub(super) spawner: Spawner,

    /// Handles to the I/O drivers
    pub(super) io_handle: driver::IoHandle,

    /// Handles to the signal drivers
    pub(super) signal_handle: driver::SignalHandle,

    /// Handles to the time drivers
    pub(super) time_handle: driver::TimeHandle,

    /// Source of `Instant::now()`
    pub(super) clock: driver::Clock,

    /// Blocking pool spawner
    pub(super) blocking_spawner: blocking::Spawner,
}

impl Handle {
    /// Enter the runtime context. This allows you to construct types that must
    /// have an executor available on creation such as [`Delay`] or [`TcpStream`].
    /// It will also allow you to call methods such as [`tokio::spawn`].
    pub(crate) fn enter<F, R>(&self, f: F) -> R
    where
        F: FnOnce() -> R,
    {
        context::enter(self.clone(), f)
    }
<<<<<<< HEAD

    /// Returns a `Handle` view over the currently running `Runtime`
    ///
    /// # Panic
    ///
    /// This will panic if called outside the context of a Tokio runtime. That means that you must
    /// call this on one of the threads **being run by the runtime**. Calling this from within a
    /// thread created by `std::thread::spawn` (for example) will cause a panic.
    ///
    /// # Examples
    ///
    /// This can be used to obtain the handle of the surrounding runtime from an async
    /// block or function running on that runtime.
    ///
    /// ```
    /// # use std::thread;
    /// # use tokio::runtime::Runtime;
    /// # fn dox() {
    /// # let rt = Runtime::new().unwrap();
    /// # rt.spawn(async {
    /// use tokio::runtime::Handle;
    ///
    /// // Inside an async block or function.
    /// let handle = Handle::current();
    /// handle.spawn(async {
    ///     println!("now running in the existing Runtime");
    /// });
    ///
    /// # let handle =
    /// thread::spawn(move || {
    ///     // Notice that the handle is created outside of this thread and then moved in
    ///     handle.block_on(async { /* ... */ })
    ///     // This next line would cause a panic
    ///     // let handle2 = Handle::current();
    /// });
    /// # handle.join().unwrap();
    /// # });
    /// # }
    /// ```
    pub fn current() -> Self {
        context::current().expect("not currently running on the Tokio runtime.")
    }

    /// Returns a Handle view over the currently running Runtime
    ///
    /// Returns an error if no Runtime has been started
    ///
    /// Contrary to `current`, this never panics
    pub fn try_current() -> Result<Self, TryCurrentError> {
        context::current().ok_or(TryCurrentError(()))
    }
}

cfg_rt_core! {
    impl Handle {
        /// Spawns a future onto the Tokio runtime.
        ///
        /// This spawns the given future onto the runtime's executor, usually a
        /// thread pool. The thread pool is then responsible for polling the future
        /// until it completes.
        ///
        /// See [module level][mod] documentation for more details.
        ///
        /// [mod]: index.html
        ///
        /// # Examples
        ///
        /// ```
        /// use tokio::runtime::Runtime;
        ///
        /// # fn dox() {
        /// // Create the runtime
        /// let rt = Runtime::new().unwrap();
        /// let handle = rt.handle();
        ///
        /// // Spawn a future onto the runtime
        /// handle.spawn(async {
        ///     println!("now running on a worker thread");
        /// });
        /// # }
        /// ```
        ///
        /// # Panics
        ///
        /// This function will not panic unless task execution is disabled on the
        /// executor. This can only happen if the runtime was built using
        /// [`Builder`] without picking either [`basic_scheduler`] or
        /// [`threaded_scheduler`].
        ///
        /// [`Builder`]: struct@crate::runtime::Builder
        /// [`threaded_scheduler`]: fn@crate::runtime::Builder::threaded_scheduler
        /// [`basic_scheduler`]: fn@crate::runtime::Builder::basic_scheduler
        pub fn spawn<F>(&self, future: F) -> JoinHandle<F::Output>
        where
            F: Future + Send + 'static,
            F::Output: Send + 'static,
        {
            self.spawner.spawn(future)
        }

        /// Run a future to completion on the Tokio runtime from a synchronous
        /// context.
        ///
        /// This runs the given future on the runtime, blocking until it is
        /// complete, and yielding its resolved result. Any tasks or timers which
        /// the future spawns internally will be executed on the runtime.
        ///
        /// If the provided executor currently has no active core thread, this
        /// function might hang until a core thread is added. This is not a
        /// concern when using the [threaded scheduler], as it always has active
        /// core threads, but if you use the [basic scheduler], some other
        /// thread must currently be inside a call to [`Runtime::block_on`].
        /// See also [the module level documentation][1], which has a section on
        /// scheduler types.
        ///
        /// This method may not be called from an asynchronous context.
        ///
        /// [threaded scheduler]: fn@crate::runtime::Builder::threaded_scheduler
        /// [basic scheduler]: fn@crate::runtime::Builder::basic_scheduler
        /// [`Runtime::block_on`]: fn@crate::runtime::Runtime::block_on
        /// [1]: index.html#runtime-configurations
        ///
        /// # Panics
        ///
        /// This function panics if the provided future panics, or if called
        /// within an asynchronous execution context.
        ///
        /// # Examples
        ///
        /// Using `block_on` with the [threaded scheduler].
        ///
        /// ```
        /// use tokio::runtime::Runtime;
        /// use std::thread;
        ///
        /// // Create the runtime.
        /// //
        /// // If the rt-threaded feature is enabled, this creates a threaded
        /// // scheduler by default.
        /// let rt = Runtime::new().unwrap();
        /// let handle = rt.handle().clone();
        ///
        /// // Use the runtime from another thread.
        /// let th = thread::spawn(move || {
        ///     // Execute the future, blocking the current thread until completion.
        ///     //
        ///     // This example uses the threaded scheduler, so no concurrent call to
        ///     // `rt.block_on` is required.
        ///     handle.block_on(async {
        ///         println!("hello");
        ///     });
        /// });
        ///
        /// th.join().unwrap();
        /// ```
        ///
        /// Using the [basic scheduler] requires a concurrent call to
        /// [`Runtime::block_on`]:
        ///
        /// [threaded scheduler]: fn@crate::runtime::Builder::threaded_scheduler
        /// [basic scheduler]: fn@crate::runtime::Builder::basic_scheduler
        /// [`Runtime::block_on`]: fn@crate::runtime::Runtime::block_on
        ///
        /// ```
        /// use tokio::runtime::Builder;
        /// use tokio::sync::oneshot;
        /// use std::thread;
        ///
        /// // Create the runtime.
        /// let mut rt = Builder::new()
        ///     .enable_all()
        ///     .basic_scheduler()
        ///     .build()
        ///     .unwrap();
        ///
        /// let handle = rt.handle().clone();
        ///
        /// // Signal main thread when task has finished.
        /// let (send, recv) = oneshot::channel();
        ///
        /// // Use the runtime from another thread.
        /// let th = thread::spawn(move || {
        ///     // Execute the future, blocking the current thread until completion.
        ///     handle.block_on(async {
        ///         send.send("done").unwrap();
        ///     });
        /// });
        ///
        /// // The basic scheduler is used, so the thread above might hang if we
        /// // didn't call block_on on the rt too.
        /// rt.block_on(async {
        ///     assert_eq!(recv.await.unwrap(), "done");
        /// });
        /// # th.join().unwrap();
        /// ```
        ///
        pub fn block_on<F: Future>(&self, future: F) -> F::Output {
            self.enter(|| {
                let mut enter = crate::runtime::enter(true);
                enter.block_on(future).expect("failed to park thread")
            })
        }
    }
}

cfg_time! {
    impl Handle {

        /// Get the current instant according to the runtime's clock
        pub fn now(&self) -> crate::time::Instant {
            self.clock.now()
        }

        /// Get the elapsed millis according to the pausable clock. This
        /// function will panic if the runtime is not pausable
        pub fn elapsed_millis(&self) -> u64 {
            self.clock.elapsed_millis()
        }

        /// Pause the runtime
        pub fn pause(&self) -> bool {
            self.clock.pause()
        }

        /// Is the runtime paused?
        pub fn is_paused(&self) -> bool {
            self.clock.is_paused()
        }

        /// Is the runtime paused using the given atomic ordering?
        pub fn is_paused_ordered(&self, ordering: Ordering) -> bool {
            self.clock.is_paused_ordered(ordering)
        }

        /// resume the runtime if it's paused
        pub fn resume(&self) -> bool {
            self.clock.resume()
        }

        /// Block _synchronously_ until the runtime resumes (if it's paused)
        pub fn wait_for_resume(&self) {
            self.clock.wait_for_resume()
        }
    }
}

cfg_blocking! {
    impl Handle {
        /// Runs the provided closure on a thread where blocking is acceptable.
        ///
        /// In general, issuing a blocking call or performing a lot of compute in a
        /// future without yielding is not okay, as it may prevent the executor from
        /// driving other futures forward. This function runs the provided closure
        /// on a thread dedicated to blocking operations. See the [CPU-bound tasks
        /// and blocking code][blocking] section for more information.
        ///
        /// Tokio will spawn more blocking threads when they are requested through
        /// this function until the upper limit configured on the [`Builder`] is
        /// reached.  This limit is very large by default, because `spawn_blocking` is
        /// often used for various kinds of IO operations that cannot be performed
        /// asynchronously. When you run CPU-bound code using `spawn_blocking`, you
        /// should keep this large upper limit in mind; to run your CPU-bound
        /// computations on only a few threads, you should use a separate thread
        /// pool such as [rayon] rather than configuring the number of blocking
        /// threads.
        ///
        /// This function is intended for non-async operations that eventually
        /// finish on their own. If you want to spawn an ordinary thread, you should
        /// use [`thread::spawn`] instead.
        ///
        /// Closures spawned using `spawn_blocking` cannot be cancelled. When you
        /// shut down the executor, it will wait indefinitely for all blocking
        /// operations to finish. You can use [`shutdown_timeout`] to stop waiting
        /// for them after a certain timeout. Be aware that this will still not
        /// cancel the tasks — they are simply allowed to keep running after the
        /// method returns.
        ///
        /// Note that if you are using the [basic scheduler], this function will
        /// still spawn additional threads for blocking operations. The basic
        /// scheduler's single thread is only used for asynchronous code.
        ///
        /// [`Builder`]: struct@crate::runtime::Builder
        /// [blocking]: ../index.html#cpu-bound-tasks-and-blocking-code
        /// [rayon]: https://docs.rs/rayon
        /// [basic scheduler]: fn@crate::runtime::Builder::basic_scheduler
        /// [`thread::spawn`]: fn@std::thread::spawn
        /// [`shutdown_timeout`]: fn@crate::runtime::Runtime::shutdown_timeout
        ///
        /// # Examples
        ///
        /// ```
        /// use tokio::runtime::Runtime;
        ///
        /// # async fn docs() -> Result<(), Box<dyn std::error::Error>>{
        /// // Create the runtime
        /// let rt = Runtime::new().unwrap();
        /// let handle = rt.handle();
        ///
        /// let res = handle.spawn_blocking(move || {
        ///     // do some compute-heavy work or call synchronous code
        ///     "done computing"
        /// }).await?;
        ///
        /// assert_eq!(res, "done computing");
        /// # Ok(())
        /// # }
        /// ```
        pub fn spawn_blocking<F, R>(&self, f: F) -> JoinHandle<R>
        where
            F: FnOnce() -> R + Send + 'static,
            R: Send + 'static,
        {
            let (task, handle) = task::joinable(BlockingTask::new(f));
            let _ = self.blocking_spawner.spawn(task, self);
            handle
        }
    }
}

/// Error returned by `try_current` when no Runtime has been started
pub struct TryCurrentError(());

impl fmt::Debug for TryCurrentError {
    fn fmt(&self, f: &mut fmt::Formatter<'_>) -> fmt::Result {
        f.debug_struct("TryCurrentError").finish()
    }
}

impl fmt::Display for TryCurrentError {
    fn fmt(&self, f: &mut fmt::Formatter<'_>) -> fmt::Result {
        f.write_str("no tokio Runtime has been initialized")
    }
}

impl error::Error for TryCurrentError {}
=======
}
>>>>>>> c6fc35aa
<|MERGE_RESOLUTION|>--- conflicted
+++ resolved
@@ -1,21 +1,5 @@
-<<<<<<< HEAD
-use crate::runtime::{blocking, context, io, time, Spawner};
+use crate::runtime::{blocking, context, driver, Spawner};
 use std::sync::atomic::Ordering;
-use std::{error, fmt};
-
-cfg_blocking! {
-    use crate::runtime::task;
-    use crate::runtime::blocking::task::BlockingTask;
-}
-
-cfg_rt_core! {
-    use crate::task::JoinHandle;
-
-    use std::future::Future;
-}
-=======
-use crate::runtime::{blocking, context, driver, Spawner};
->>>>>>> c6fc35aa
 
 /// Handle to the runtime.
 ///
@@ -53,342 +37,13 @@
     {
         context::enter(self.clone(), f)
     }
-<<<<<<< HEAD
-
-    /// Returns a `Handle` view over the currently running `Runtime`
-    ///
-    /// # Panic
-    ///
-    /// This will panic if called outside the context of a Tokio runtime. That means that you must
-    /// call this on one of the threads **being run by the runtime**. Calling this from within a
-    /// thread created by `std::thread::spawn` (for example) will cause a panic.
-    ///
-    /// # Examples
-    ///
-    /// This can be used to obtain the handle of the surrounding runtime from an async
-    /// block or function running on that runtime.
-    ///
-    /// ```
-    /// # use std::thread;
-    /// # use tokio::runtime::Runtime;
-    /// # fn dox() {
-    /// # let rt = Runtime::new().unwrap();
-    /// # rt.spawn(async {
-    /// use tokio::runtime::Handle;
-    ///
-    /// // Inside an async block or function.
-    /// let handle = Handle::current();
-    /// handle.spawn(async {
-    ///     println!("now running in the existing Runtime");
-    /// });
-    ///
-    /// # let handle =
-    /// thread::spawn(move || {
-    ///     // Notice that the handle is created outside of this thread and then moved in
-    ///     handle.block_on(async { /* ... */ })
-    ///     // This next line would cause a panic
-    ///     // let handle2 = Handle::current();
-    /// });
-    /// # handle.join().unwrap();
-    /// # });
-    /// # }
-    /// ```
-    pub fn current() -> Self {
-        context::current().expect("not currently running on the Tokio runtime.")
-    }
-
-    /// Returns a Handle view over the currently running Runtime
-    ///
-    /// Returns an error if no Runtime has been started
-    ///
-    /// Contrary to `current`, this never panics
-    pub fn try_current() -> Result<Self, TryCurrentError> {
-        context::current().ok_or(TryCurrentError(()))
-    }
-}
-
-cfg_rt_core! {
-    impl Handle {
-        /// Spawns a future onto the Tokio runtime.
-        ///
-        /// This spawns the given future onto the runtime's executor, usually a
-        /// thread pool. The thread pool is then responsible for polling the future
-        /// until it completes.
-        ///
-        /// See [module level][mod] documentation for more details.
-        ///
-        /// [mod]: index.html
-        ///
-        /// # Examples
-        ///
-        /// ```
-        /// use tokio::runtime::Runtime;
-        ///
-        /// # fn dox() {
-        /// // Create the runtime
-        /// let rt = Runtime::new().unwrap();
-        /// let handle = rt.handle();
-        ///
-        /// // Spawn a future onto the runtime
-        /// handle.spawn(async {
-        ///     println!("now running on a worker thread");
-        /// });
-        /// # }
-        /// ```
-        ///
-        /// # Panics
-        ///
-        /// This function will not panic unless task execution is disabled on the
-        /// executor. This can only happen if the runtime was built using
-        /// [`Builder`] without picking either [`basic_scheduler`] or
-        /// [`threaded_scheduler`].
-        ///
-        /// [`Builder`]: struct@crate::runtime::Builder
-        /// [`threaded_scheduler`]: fn@crate::runtime::Builder::threaded_scheduler
-        /// [`basic_scheduler`]: fn@crate::runtime::Builder::basic_scheduler
-        pub fn spawn<F>(&self, future: F) -> JoinHandle<F::Output>
-        where
-            F: Future + Send + 'static,
-            F::Output: Send + 'static,
-        {
-            self.spawner.spawn(future)
-        }
-
-        /// Run a future to completion on the Tokio runtime from a synchronous
-        /// context.
-        ///
-        /// This runs the given future on the runtime, blocking until it is
-        /// complete, and yielding its resolved result. Any tasks or timers which
-        /// the future spawns internally will be executed on the runtime.
-        ///
-        /// If the provided executor currently has no active core thread, this
-        /// function might hang until a core thread is added. This is not a
-        /// concern when using the [threaded scheduler], as it always has active
-        /// core threads, but if you use the [basic scheduler], some other
-        /// thread must currently be inside a call to [`Runtime::block_on`].
-        /// See also [the module level documentation][1], which has a section on
-        /// scheduler types.
-        ///
-        /// This method may not be called from an asynchronous context.
-        ///
-        /// [threaded scheduler]: fn@crate::runtime::Builder::threaded_scheduler
-        /// [basic scheduler]: fn@crate::runtime::Builder::basic_scheduler
-        /// [`Runtime::block_on`]: fn@crate::runtime::Runtime::block_on
-        /// [1]: index.html#runtime-configurations
-        ///
-        /// # Panics
-        ///
-        /// This function panics if the provided future panics, or if called
-        /// within an asynchronous execution context.
-        ///
-        /// # Examples
-        ///
-        /// Using `block_on` with the [threaded scheduler].
-        ///
-        /// ```
-        /// use tokio::runtime::Runtime;
-        /// use std::thread;
-        ///
-        /// // Create the runtime.
-        /// //
-        /// // If the rt-threaded feature is enabled, this creates a threaded
-        /// // scheduler by default.
-        /// let rt = Runtime::new().unwrap();
-        /// let handle = rt.handle().clone();
-        ///
-        /// // Use the runtime from another thread.
-        /// let th = thread::spawn(move || {
-        ///     // Execute the future, blocking the current thread until completion.
-        ///     //
-        ///     // This example uses the threaded scheduler, so no concurrent call to
-        ///     // `rt.block_on` is required.
-        ///     handle.block_on(async {
-        ///         println!("hello");
-        ///     });
-        /// });
-        ///
-        /// th.join().unwrap();
-        /// ```
-        ///
-        /// Using the [basic scheduler] requires a concurrent call to
-        /// [`Runtime::block_on`]:
-        ///
-        /// [threaded scheduler]: fn@crate::runtime::Builder::threaded_scheduler
-        /// [basic scheduler]: fn@crate::runtime::Builder::basic_scheduler
-        /// [`Runtime::block_on`]: fn@crate::runtime::Runtime::block_on
-        ///
-        /// ```
-        /// use tokio::runtime::Builder;
-        /// use tokio::sync::oneshot;
-        /// use std::thread;
-        ///
-        /// // Create the runtime.
-        /// let mut rt = Builder::new()
-        ///     .enable_all()
-        ///     .basic_scheduler()
-        ///     .build()
-        ///     .unwrap();
-        ///
-        /// let handle = rt.handle().clone();
-        ///
-        /// // Signal main thread when task has finished.
-        /// let (send, recv) = oneshot::channel();
-        ///
-        /// // Use the runtime from another thread.
-        /// let th = thread::spawn(move || {
-        ///     // Execute the future, blocking the current thread until completion.
-        ///     handle.block_on(async {
-        ///         send.send("done").unwrap();
-        ///     });
-        /// });
-        ///
-        /// // The basic scheduler is used, so the thread above might hang if we
-        /// // didn't call block_on on the rt too.
-        /// rt.block_on(async {
-        ///     assert_eq!(recv.await.unwrap(), "done");
-        /// });
-        /// # th.join().unwrap();
-        /// ```
-        ///
-        pub fn block_on<F: Future>(&self, future: F) -> F::Output {
-            self.enter(|| {
-                let mut enter = crate::runtime::enter(true);
-                enter.block_on(future).expect("failed to park thread")
-            })
-        }
-    }
 }
 
 cfg_time! {
     impl Handle {
-
         /// Get the current instant according to the runtime's clock
-        pub fn now(&self) -> crate::time::Instant {
+        pub(crate) fn now(&self) -> crate::time::Instant {
             self.clock.now()
-        }
-
-        /// Get the elapsed millis according to the pausable clock. This
-        /// function will panic if the runtime is not pausable
-        pub fn elapsed_millis(&self) -> u64 {
-            self.clock.elapsed_millis()
-        }
-
-        /// Pause the runtime
-        pub fn pause(&self) -> bool {
-            self.clock.pause()
-        }
-
-        /// Is the runtime paused?
-        pub fn is_paused(&self) -> bool {
-            self.clock.is_paused()
-        }
-
-        /// Is the runtime paused using the given atomic ordering?
-        pub fn is_paused_ordered(&self, ordering: Ordering) -> bool {
-            self.clock.is_paused_ordered(ordering)
-        }
-
-        /// resume the runtime if it's paused
-        pub fn resume(&self) -> bool {
-            self.clock.resume()
-        }
-
-        /// Block _synchronously_ until the runtime resumes (if it's paused)
-        pub fn wait_for_resume(&self) {
-            self.clock.wait_for_resume()
         }
     }
 }
-
-cfg_blocking! {
-    impl Handle {
-        /// Runs the provided closure on a thread where blocking is acceptable.
-        ///
-        /// In general, issuing a blocking call or performing a lot of compute in a
-        /// future without yielding is not okay, as it may prevent the executor from
-        /// driving other futures forward. This function runs the provided closure
-        /// on a thread dedicated to blocking operations. See the [CPU-bound tasks
-        /// and blocking code][blocking] section for more information.
-        ///
-        /// Tokio will spawn more blocking threads when they are requested through
-        /// this function until the upper limit configured on the [`Builder`] is
-        /// reached.  This limit is very large by default, because `spawn_blocking` is
-        /// often used for various kinds of IO operations that cannot be performed
-        /// asynchronously. When you run CPU-bound code using `spawn_blocking`, you
-        /// should keep this large upper limit in mind; to run your CPU-bound
-        /// computations on only a few threads, you should use a separate thread
-        /// pool such as [rayon] rather than configuring the number of blocking
-        /// threads.
-        ///
-        /// This function is intended for non-async operations that eventually
-        /// finish on their own. If you want to spawn an ordinary thread, you should
-        /// use [`thread::spawn`] instead.
-        ///
-        /// Closures spawned using `spawn_blocking` cannot be cancelled. When you
-        /// shut down the executor, it will wait indefinitely for all blocking
-        /// operations to finish. You can use [`shutdown_timeout`] to stop waiting
-        /// for them after a certain timeout. Be aware that this will still not
-        /// cancel the tasks — they are simply allowed to keep running after the
-        /// method returns.
-        ///
-        /// Note that if you are using the [basic scheduler], this function will
-        /// still spawn additional threads for blocking operations. The basic
-        /// scheduler's single thread is only used for asynchronous code.
-        ///
-        /// [`Builder`]: struct@crate::runtime::Builder
-        /// [blocking]: ../index.html#cpu-bound-tasks-and-blocking-code
-        /// [rayon]: https://docs.rs/rayon
-        /// [basic scheduler]: fn@crate::runtime::Builder::basic_scheduler
-        /// [`thread::spawn`]: fn@std::thread::spawn
-        /// [`shutdown_timeout`]: fn@crate::runtime::Runtime::shutdown_timeout
-        ///
-        /// # Examples
-        ///
-        /// ```
-        /// use tokio::runtime::Runtime;
-        ///
-        /// # async fn docs() -> Result<(), Box<dyn std::error::Error>>{
-        /// // Create the runtime
-        /// let rt = Runtime::new().unwrap();
-        /// let handle = rt.handle();
-        ///
-        /// let res = handle.spawn_blocking(move || {
-        ///     // do some compute-heavy work or call synchronous code
-        ///     "done computing"
-        /// }).await?;
-        ///
-        /// assert_eq!(res, "done computing");
-        /// # Ok(())
-        /// # }
-        /// ```
-        pub fn spawn_blocking<F, R>(&self, f: F) -> JoinHandle<R>
-        where
-            F: FnOnce() -> R + Send + 'static,
-            R: Send + 'static,
-        {
-            let (task, handle) = task::joinable(BlockingTask::new(f));
-            let _ = self.blocking_spawner.spawn(task, self);
-            handle
-        }
-    }
-}
-
-/// Error returned by `try_current` when no Runtime has been started
-pub struct TryCurrentError(());
-
-impl fmt::Debug for TryCurrentError {
-    fn fmt(&self, f: &mut fmt::Formatter<'_>) -> fmt::Result {
-        f.debug_struct("TryCurrentError").finish()
-    }
-}
-
-impl fmt::Display for TryCurrentError {
-    fn fmt(&self, f: &mut fmt::Formatter<'_>) -> fmt::Result {
-        f.write_str("no tokio Runtime has been initialized")
-    }
-}
-
-impl error::Error for TryCurrentError {}
-=======
-}
->>>>>>> c6fc35aa
