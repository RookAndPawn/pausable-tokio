--- conflicted
+++ resolved
@@ -203,22 +203,6 @@
     }
 }
 
-/// Error returned by `try_current` when no Runtime has been started
-pub struct TryCurrentError(());
-
-impl fmt::Debug for TryCurrentError {
-    fn fmt(&self, f: &mut fmt::Formatter<'_>) -> fmt::Result {
-        f.debug_struct("TryCurrentError").finish()
-    }
-}
-
-impl fmt::Display for TryCurrentError {
-    fn fmt(&self, f: &mut fmt::Formatter<'_>) -> fmt::Result {
-        f.write_str("no tokio Runtime has been initialized")
-    }
-}
-
-<<<<<<< HEAD
 cfg_time! {
     impl Handle {
         /// Get the current instant according to the runtime's clock
@@ -227,6 +211,20 @@
         }
     }
 }
-=======
-impl error::Error for TryCurrentError {}
->>>>>>> f927f01a
+
+/// Error returned by `try_current` when no Runtime has been started
+pub struct TryCurrentError(());
+
+impl fmt::Debug for TryCurrentError {
+    fn fmt(&self, f: &mut fmt::Formatter<'_>) -> fmt::Result {
+        f.debug_struct("TryCurrentError").finish()
+    }
+}
+
+impl fmt::Display for TryCurrentError {
+    fn fmt(&self, f: &mut fmt::Formatter<'_>) -> fmt::Result {
+        f.write_str("no tokio Runtime has been initialized")
+    }
+}
+
+impl error::Error for TryCurrentError {}