--- conflicted
+++ resolved
@@ -82,17 +82,10 @@
 stream = ["futures-core", "futures"]
 sync = ["fnv"]
 test-util = []
-<<<<<<< HEAD
-tcp = ["lazy_static", "mio"]
-time = ["slab", "pausable_clock"]
-udp = ["lazy_static", "mio"]
-uds = ["lazy_static", "libc", "mio", "mio-uds"]
-=======
 tcp = ["lazy_static", "mio/tcp", "mio/os-poll"]
-time = []
+time = ["pausable_clock"]
 udp = ["lazy_static", "mio/udp", "mio/os-poll"]
 uds = ["lazy_static", "libc", "mio/uds", "mio/os-poll"]
->>>>>>> fcdf9345
 
 [dependencies]
 tokio-macros = { version = "0.3.0", path = "../tokio-macros", optional = true }
